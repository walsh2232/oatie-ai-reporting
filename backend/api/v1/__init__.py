--- conflicted
+++ resolved
@@ -3,11 +3,7 @@
 """
 
 from fastapi import APIRouter
-<<<<<<< HEAD
-from .endpoints import reports, queries, auth, users, admin, analytics, mfa, roles, security
-=======
-from .endpoints import reports, queries, auth, users, admin, analytics, sql
->>>>>>> 611096bb
+from .endpoints import reports, queries, auth, users, admin, analytics, mfa, roles, security, sql
 
 api_router = APIRouter()
 
